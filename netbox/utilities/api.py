--- conflicted
+++ resolved
@@ -5,22 +5,11 @@
 from django.contrib.contenttypes.models import ContentType
 from django.http import Http404
 
-<<<<<<< HEAD
-from rest_framework.compat import is_authenticated
-=======
-from rest_framework import authentication, exceptions
->>>>>>> b69bf58c
 from rest_framework.exceptions import APIException
 from rest_framework.permissions import BasePermission
 from rest_framework.response import Response
 from rest_framework.serializers import Field, ModelSerializer, ValidationError
-<<<<<<< HEAD
 from rest_framework.viewsets import ViewSet
-=======
-from rest_framework.utils import formatting
-
-from users.models import Token
->>>>>>> b69bf58c
 
 
 WRITE_OPERATIONS = ['create', 'update', 'partial_update', 'delete']
@@ -165,26 +154,7 @@
     """
     Allow for the use of an alternate, writable serializer class for write operations (e.g. POST, PUT).
     """
-<<<<<<< HEAD
     def get_serializer_class(self):
         if self.action in WRITE_OPERATIONS and hasattr(self, 'write_serializer_class'):
             return self.write_serializer_class
-        return self.serializer_class
-=======
-    if hasattr(view_cls, 'queryset'):
-        # Determine the model name from the queryset.
-        name = view_cls.queryset.model._meta.verbose_name
-        name = ' '.join([w[0].upper() + w[1:] for w in name.split()])  # Capitalize each word
-
-    else:
-        # Replicate DRF's built-in behavior.
-        name = view_cls.__name__
-        name = formatting.remove_trailing_string(name, 'View')
-        name = formatting.remove_trailing_string(name, 'ViewSet')
-        name = formatting.camelcase_to_spaces(name)
-
-    if suffix:
-        name += ' ' + suffix
-
-    return name
->>>>>>> b69bf58c
+        return self.serializer_class