from collections import OrderedDict
from django_tables2 import RequestConfig

from django.conf import settings
from django.contrib import messages
from django.contrib.contenttypes.models import ContentType
from django.core.exceptions import ValidationError
from django.core.urlresolvers import reverse
from django.db import transaction, IntegrityError
from django.db.models import ProtectedError
from django.forms import CharField, ModelMultipleChoiceField, MultipleHiddenInput, TypedChoiceField
from django.http import HttpResponse
from django.shortcuts import get_object_or_404, redirect, render
from django.template import TemplateSyntaxError
from django.utils.html import escape
from django.utils.http import is_safe_url
from django.utils.safestring import mark_safe
from django.views.generic import View

from extras.forms import CustomFieldForm
from extras.models import CustomField, CustomFieldValue, ExportTemplate, UserAction

from .error_handlers import handle_protectederror
from .forms import ConfirmationForm
from .paginator import EnhancedPaginator


class CustomFieldQueryset:
    """
    Annotate custom fields on objects within a QuerySet.
    """

    def __init__(self, queryset, custom_fields):
        self.queryset = queryset
        self.custom_fields = custom_fields

    def __iter__(self):
        for obj in self.queryset:
            values_dict = {cfv.field_id: cfv.value for cfv in obj.custom_field_values.all()}
            obj.custom_fields = OrderedDict([(field, values_dict.get(field.pk)) for field in self.custom_fields])
            yield obj


class GetReturnURLMixin(object):
    """
    Provides logic for determining where a user should be redirected after processing a form.
    """
    default_return_url = None

    def get_return_url(self, request, obj):
        query_param = request.GET.get('return_url')
        if query_param and is_safe_url(url=query_param, host=request.get_host()):
            return query_param
        elif obj.pk and hasattr(obj, 'get_absolute_url'):
            return obj.get_absolute_url()
        elif self.default_return_url is not None:
            return reverse(self.default_return_url)
        return reverse('home')


class ObjectListView(View):
    """
    List a series of objects.

    queryset: The queryset of objects to display
    filter: A django-filter FilterSet that is applied to the queryset
    filter_form: The form used to render filter options
    table: The django-tables2 Table used to render the objects list
    template_name: The name of the template
    """
    queryset = None
    filter = None
    filter_form = None
    table = None
    template_name = None

    def get(self, request):

        model = self.queryset.model
        object_ct = ContentType.objects.get_for_model(model)

        if self.filter:
            self.queryset = self.filter(request.GET, self.queryset).qs

        # If this type of object has one or more custom fields, prefetch any relevant custom field values
        custom_fields = CustomField.objects.filter(obj_type=ContentType.objects.get_for_model(model))\
            .prefetch_related('choices')
        if custom_fields:
            self.queryset = self.queryset.prefetch_related('custom_field_values')

        # Check for export template rendering
        if request.GET.get('export'):
            et = get_object_or_404(ExportTemplate, content_type=object_ct, name=request.GET.get('export'))
            queryset = CustomFieldQueryset(self.queryset, custom_fields) if custom_fields else self.queryset
            try:
                response = et.to_response(context_dict={'queryset': queryset},
                                          filename='netbox_{}'.format(model._meta.verbose_name_plural))
                return response
            except TemplateSyntaxError:
                messages.error(request, u"There was an error rendering the selected export template ({})."
                               .format(et.name))
        # Fall back to built-in CSV export
        elif 'export' in request.GET and hasattr(model, 'to_csv'):
            output = '\n'.join([obj.to_csv() for obj in self.queryset])
            response = HttpResponse(
                output,
                content_type='text/csv'
            )
            response['Content-Disposition'] = 'attachment; filename="netbox_{}.csv"'\
                .format(self.queryset.model._meta.verbose_name_plural)
            return response

        # Provide a hook to tweak the queryset based on the request immediately prior to rendering the object list
        self.queryset = self.alter_queryset(request)

        # Compile user model permissions for access from within the template
        perm_base_name = '{}.{{}}_{}'.format(model._meta.app_label, model._meta.model_name)
        permissions = {p: request.user.has_perm(perm_base_name.format(p)) for p in ['add', 'change', 'delete']}

        # Construct the table based on the user's permissions
        table = self.table(self.queryset)
        if 'pk' in table.base_columns and (permissions['change'] or permissions['delete']):
            table.base_columns['pk'].visible = True

        # Apply the request context
        paginate = {
            'klass': EnhancedPaginator,
            'per_page': request.GET.get('per_page', settings.PAGINATE_COUNT)
        }
        RequestConfig(request, paginate).configure(table)

        context = {
            'table': table,
            'permissions': permissions,
            'filter_form': self.filter_form(request.GET, label_suffix='') if self.filter_form else None,
            'export_templates': ExportTemplate.objects.filter(content_type=object_ct),
        }
        context.update(self.extra_context())

        return render(request, self.template_name, context)

    def alter_queryset(self, request):
        # .all() is necessary to avoid caching queries
        return self.queryset.all()

    def extra_context(self):
        return {}


class ObjectEditView(GetReturnURLMixin, View):
    """
    Create or edit a single object.

    model: The model of the object being edited
    form_class: The form used to create or edit the object
    template_name: The name of the template
    default_return_url: The name of the URL used to display a list of this object type
    """
    model = None
    form_class = None
    template_name = 'utilities/obj_edit.html'

    def get_object(self, kwargs):
        # Look up object by slug or PK. Return None if neither was provided.
        if 'slug' in kwargs:
            return get_object_or_404(self.model, slug=kwargs['slug'])
        elif 'pk' in kwargs:
            return get_object_or_404(self.model, pk=kwargs['pk'])
        return self.model()

    def alter_obj(self, obj, request, url_args, url_kwargs):
        # Allow views to add extra info to an object before it is processed. For example, a parent object can be defined
        # given some parameter from the request URL.
        return obj

    def get(self, request, *args, **kwargs):

        obj = self.get_object(kwargs)
        obj = self.alter_obj(obj, request, args, kwargs)
        # Parse initial data manually to avoid setting field values as lists
        initial_data = {k: request.GET[k] for k in request.GET}
        form = self.form_class(instance=obj, initial=initial_data)

        return render(request, self.template_name, {
            'obj': obj,
            'obj_type': self.model._meta.verbose_name,
            'form': form,
<<<<<<< HEAD
            'return_url': request.GET.get('return_url') or self.get_return_url(obj),
=======
            'return_url': self.get_return_url(request, obj),
>>>>>>> f9a33bfc
        })

    def post(self, request, *args, **kwargs):

        obj = self.get_object(kwargs)
        obj = self.alter_obj(obj, request, args, kwargs)
        form = self.form_class(request.POST, instance=obj)

        if form.is_valid():
            obj = form.save(commit=False)
            obj_created = not obj.pk
            obj.save()
            form.save_m2m()
            if isinstance(form, CustomFieldForm):
                form.save_custom_fields()

            msg = u'Created ' if obj_created else u'Modified '
            msg += self.model._meta.verbose_name
            if hasattr(obj, 'get_absolute_url'):
                msg = u'{} <a href="{}">{}</a>'.format(msg, obj.get_absolute_url(), escape(obj))
            else:
                msg = u'{} {}'.format(msg, escape(obj))
            messages.success(request, mark_safe(msg))
            if obj_created:
                UserAction.objects.log_create(request.user, obj, msg)
            else:
                UserAction.objects.log_edit(request.user, obj, msg)

            if '_addanother' in request.POST:
                return redirect(request.path)

<<<<<<< HEAD
            return_url = form.cleaned_data['return_url']
            if return_url and is_safe_url(url=return_url, host=request.get_host()):
                return redirect(return_url)
            else:
                return redirect(self.get_return_url(obj))
=======
            return_url = form.cleaned_data.get('return_url')
            if return_url is not None and is_safe_url(url=return_url, host=request.get_host()):
                return redirect(return_url)
            else:
                return redirect(self.get_return_url(request, obj))
>>>>>>> f9a33bfc

        return render(request, self.template_name, {
            'obj': obj,
            'obj_type': self.model._meta.verbose_name,
            'form': form,
            'return_url': self.get_return_url(request, obj),
        })


class ObjectDeleteView(GetReturnURLMixin, View):
    """
    Delete a single object.

    model: The model of the object being edited
    template_name: The name of the template
    default_return_url: Name of the URL to which the user is redirected after deleting the object
    """
    model = None
    template_name = 'utilities/obj_delete.html'

    def get_object(self, kwargs):
        # Look up object by slug if one has been provided. Otherwise, use PK.
        if 'slug' in kwargs:
            return get_object_or_404(self.model, slug=kwargs['slug'])
        else:
            return get_object_or_404(self.model, pk=kwargs['pk'])

    def get(self, request, **kwargs):

        obj = self.get_object(kwargs)
        form = ConfirmationForm(initial=request.GET)

        return render(request, self.template_name, {
            'obj': obj,
            'form': form,
            'obj_type': self.model._meta.verbose_name,
            'return_url': self.get_return_url(request, obj),
        })

    def post(self, request, **kwargs):

        obj = self.get_object(kwargs)
        form = ConfirmationForm(request.POST)
        if form.is_valid():

            try:
                obj.delete()
            except ProtectedError as e:
                handle_protectederror(obj, request, e)
                return redirect(obj.get_absolute_url())

            msg = u'Deleted {} {}'.format(self.model._meta.verbose_name, obj)
            messages.success(request, msg)
            UserAction.objects.log_delete(request.user, obj, msg)

            return_url = form.cleaned_data.get('return_url')
            if return_url is not None and is_safe_url(url=return_url, host=request.get_host()):
                return redirect(return_url)
            else:
                return redirect(self.get_return_url(request, obj))

        return render(request, self.template_name, {
            'obj': obj,
            'form': form,
            'obj_type': self.model._meta.verbose_name,
            'return_url': self.get_return_url(request, obj),
        })


class BulkAddView(View):
    """
    Create new objects in bulk.

    form: Form class
    model: The model of the objects being created
    template_name: The name of the template
    default_return_url: Name of the URL to which the user is redirected after creating the objects
    """
    form = None
    model = None
    template_name = None
    default_return_url = 'home'

    def get(self, request):

        form = self.form()

        return render(request, self.template_name, {
            'obj_type': self.model._meta.verbose_name,
            'form': form,
            'return_url': reverse(self.default_return_url),
        })

    def post(self, request):

        form = self.form(request.POST)
        if form.is_valid():

            # The first field will be used as the pattern
            field_names = list(form.fields.keys())
            pattern_field = field_names[0]
            pattern = form.cleaned_data[pattern_field]

            # All other fields will be copied as object attributes
            kwargs = {k: form.cleaned_data[k] for k in field_names[1:]}

            new_objs = []
            try:
                with transaction.atomic():
                    for value in pattern:
                        obj = self.model(**kwargs)
                        setattr(obj, pattern_field, value)
                        obj.full_clean()
                        obj.save()
                        new_objs.append(obj)
            except ValidationError as e:
                form.add_error(None, e)

            if not form.errors:
                msg = u"Added {} {}".format(len(new_objs), self.model._meta.verbose_name_plural)
                messages.success(request, msg)
                UserAction.objects.log_bulk_create(request.user, ContentType.objects.get_for_model(self.model), msg)
                if '_addanother' in request.POST:
                    return redirect(request.path)
                return redirect(self.default_return_url)

        return render(request, self.template_name, {
            'form': form,
            'obj_type': self.model._meta.verbose_name,
            'return_url': reverse(self.default_return_url),
        })


class BulkImportView(View):
    """
    Import objects in bulk (CSV format).

    form: Form class
    table: The django-tables2 Table used to render the list of imported objects
    template_name: The name of the template
    default_return_url: The name of the URL to use for the cancel button
    """
    form = None
    table = None
    template_name = None
    default_return_url = None

    def get(self, request):

        return render(request, self.template_name, {
            'form': self.form(),
            'return_url': self.default_return_url,
        })

    def post(self, request):

        form = self.form(request.POST)
        if form.is_valid():
            new_objs = []
            try:
                with transaction.atomic():
                    for obj in form.cleaned_data['csv']:
                        self.save_obj(obj)
                        new_objs.append(obj)

                obj_table = self.table(new_objs)
                if new_objs:
                    msg = u'Imported {} {}'.format(len(new_objs), new_objs[0]._meta.verbose_name_plural)
                    messages.success(request, msg)
                    UserAction.objects.log_import(request.user, ContentType.objects.get_for_model(new_objs[0]), msg)

                return render(request, "import_success.html", {
                    'table': obj_table,
                })

            except IntegrityError as e:
                form.add_error('csv', "Record {}: {}".format(len(new_objs) + 1, e.__cause__))

        return render(request, self.template_name, {
            'form': form,
            'return_url': self.default_return_url,
        })

    def save_obj(self, obj):
        obj.save()


class BulkEditView(View):
    """
    Edit objects in bulk.

    cls: The model of the objects being edited
    parent_cls: The model of the parent object (if any)
    filter: FilterSet to apply when deleting by QuerySet
    form: The form class used to edit objects in bulk
    template_name: The name of the template
    default_return_url: Name of the URL to which the user is redirected after editing the objects (can be overriden by
                        POSTing return_url)
    """
    cls = None
    parent_cls = None
    filter = None
    form = None
    template_name = None
    default_return_url = 'home'

    def get(self):
        return redirect(self.default_return_url)

    def post(self, request, **kwargs):

        # Attempt to derive parent object if a parent class has been given
        if self.parent_cls:
            parent_obj = get_object_or_404(self.parent_cls, **kwargs)
        else:
            parent_obj = None

        # Determine URL to redirect users upon modification of objects
        posted_return_url = request.POST.get('return_url')
        if posted_return_url and is_safe_url(url=posted_return_url, host=request.get_host()):
            return_url = posted_return_url
        elif parent_obj:
            return_url = parent_obj.get_absolute_url()
        else:
            return_url = reverse(self.default_return_url)

        # Are we editing *all* objects in the queryset or just a selected subset?
        if request.POST.get('_all') and self.filter is not None:
            pk_list = [obj.pk for obj in self.filter(request.GET, self.cls.objects.only('pk')).qs]
        else:
            pk_list = [int(pk) for pk in request.POST.getlist('pk')]

        if '_apply' in request.POST:
            form = self.form(self.cls, request.POST)
            if form.is_valid():

                custom_fields = form.custom_fields if hasattr(form, 'custom_fields') else []
                standard_fields = [field for field in form.fields if field not in custom_fields and field != 'pk']

                # Update standard fields. If a field is listed in _nullify, delete its value.
                nullified_fields = request.POST.getlist('_nullify')
                fields_to_update = {}
                for field in standard_fields:
                    if field in form.nullable_fields and field in nullified_fields:
                        if isinstance(form.fields[field], CharField):
                            fields_to_update[field] = ''
                        else:
                            fields_to_update[field] = None
                    elif form.cleaned_data[field]:
                        fields_to_update[field] = form.cleaned_data[field]
                updated_count = self.cls.objects.filter(pk__in=pk_list).update(**fields_to_update)

                # Update custom fields for objects
                if custom_fields:
                    objs_updated = self.update_custom_fields(pk_list, form, custom_fields, nullified_fields)
                    if objs_updated and not updated_count:
                        updated_count = objs_updated

                if updated_count:
                    msg = u'Updated {} {}'.format(updated_count, self.cls._meta.verbose_name_plural)
                    messages.success(self.request, msg)
                    UserAction.objects.log_bulk_edit(request.user, ContentType.objects.get_for_model(self.cls), msg)
                return redirect(return_url)

        else:
            initial_data = request.POST.copy()
            initial_data['pk'] = pk_list
            form = self.form(self.cls, initial=initial_data)

        selected_objects = self.cls.objects.filter(pk__in=pk_list)
        if not selected_objects:
            messages.warning(request, u"No {} were selected.".format(self.cls._meta.verbose_name_plural))
            return redirect(return_url)

        return render(request, self.template_name, {
            'form': form,
            'selected_objects': selected_objects,
            'return_url': return_url,
        })

    def update_custom_fields(self, pk_list, form, fields, nullified_fields):
        obj_type = ContentType.objects.get_for_model(self.cls)
        objs_updated = False

        for name in fields:

            field = form.fields[name].model

            # Setting the field to null
            if name in form.nullable_fields and name in nullified_fields:

                # Delete all CustomFieldValues for instances of this field belonging to the selected objects.
                CustomFieldValue.objects.filter(field=field, obj_type=obj_type, obj_id__in=pk_list).delete()
                objs_updated = True

            # Updating the value of the field
            elif form.cleaned_data[name] not in [None, u'']:

                # Check for zero value (bulk editing)
                if isinstance(form.fields[name], TypedChoiceField) and form.cleaned_data[name] == 0:
                    serialized_value = field.serialize_value(None)
                else:
                    serialized_value = field.serialize_value(form.cleaned_data[name])

                # Gather any pre-existing CustomFieldValues for the objects being edited.
                existing_cfvs = CustomFieldValue.objects.filter(field=field, obj_type=obj_type, obj_id__in=pk_list)

                # Determine which objects have an existing CFV to update and which need a new CFV created.
                update_list = [cfv['obj_id'] for cfv in existing_cfvs.values()]
                create_list = list(set(pk_list) - set(update_list))

                # Creating/updating CFVs
                if serialized_value:
                    existing_cfvs.update(serialized_value=serialized_value)
                    CustomFieldValue.objects.bulk_create([
                        CustomFieldValue(field=field, obj_type=obj_type, obj_id=pk, serialized_value=serialized_value)
                        for pk in create_list
                    ])

                # Deleting CFVs
                else:
                    existing_cfvs.delete()

                objs_updated = True

        return len(pk_list) if objs_updated else 0


class BulkDeleteView(View):
    """
    Delete objects in bulk.

    cls: The model of the objects being deleted
    parent_cls: The model of the parent object (if any)
    filter: FilterSet to apply when deleting by QuerySet
    form: The form class used to delete objects in bulk
    template_name: The name of the template
    default_return_url: Name of the URL to which the user is redirected after deleting the objects (can be overriden by
                        POSTing return_url)
    """
    cls = None
    parent_cls = None
    filter = None
    form = None
    template_name = 'utilities/confirm_bulk_delete.html'
    default_return_url = 'home'

    def post(self, request, **kwargs):

        # Attempt to derive parent object if a parent class has been given
        if self.parent_cls:
            parent_obj = get_object_or_404(self.parent_cls, **kwargs)
        else:
            parent_obj = None

        # Determine URL to redirect users upon deletion of objects
        posted_return_url = request.POST.get('return_url')
        if posted_return_url and is_safe_url(url=posted_return_url, host=request.get_host()):
            return_url = posted_return_url
        elif parent_obj:
            return_url = parent_obj.get_absolute_url()
        else:
            return_url = reverse(self.default_return_url)

        # Are we deleting *all* objects in the queryset or just a selected subset?
        if request.POST.get('_all') and self.filter is not None:
            pk_list = [obj.pk for obj in self.filter(request.GET, self.cls.objects.only('pk')).qs]
        else:
            pk_list = [int(pk) for pk in request.POST.getlist('pk')]

        form_cls = self.get_form()

        if '_confirm' in request.POST:
            form = form_cls(request.POST)
            if form.is_valid():

                # Delete objects
                queryset = self.cls.objects.filter(pk__in=pk_list)
                try:
                    deleted_count = queryset.delete()[1][self.cls._meta.label]
                except ProtectedError as e:
                    handle_protectederror(list(queryset), request, e)
                    return redirect(return_url)

                msg = u'Deleted {} {}'.format(deleted_count, self.cls._meta.verbose_name_plural)
                messages.success(request, msg)
                UserAction.objects.log_bulk_delete(request.user, ContentType.objects.get_for_model(self.cls), msg)
                return redirect(return_url)

        else:
            form = form_cls(initial={'pk': pk_list, 'return_url': return_url})

        selected_objects = self.cls.objects.filter(pk__in=pk_list)
        if not selected_objects:
            messages.warning(request, u"No {} were selected for deletion.".format(self.cls._meta.verbose_name_plural))
            return redirect(return_url)

        return render(request, self.template_name, {
            'form': form,
            'parent_obj': parent_obj,
            'obj_type_plural': self.cls._meta.verbose_name_plural,
            'selected_objects': selected_objects,
            'return_url': return_url,
        })

    def get_form(self):
        """
        Provide a standard bulk delete form if none has been specified for the view
        """

        class BulkDeleteForm(ConfirmationForm):
            pk = ModelMultipleChoiceField(queryset=self.cls.objects.all(), widget=MultipleHiddenInput)

        if self.form:
            return self.form
        return BulkDeleteForm<|MERGE_RESOLUTION|>--- conflicted
+++ resolved
@@ -185,11 +185,7 @@
             'obj': obj,
             'obj_type': self.model._meta.verbose_name,
             'form': form,
-<<<<<<< HEAD
-            'return_url': request.GET.get('return_url') or self.get_return_url(obj),
-=======
             'return_url': self.get_return_url(request, obj),
->>>>>>> f9a33bfc
         })
 
     def post(self, request, *args, **kwargs):
@@ -221,19 +217,11 @@
             if '_addanother' in request.POST:
                 return redirect(request.path)
 
-<<<<<<< HEAD
-            return_url = form.cleaned_data['return_url']
-            if return_url and is_safe_url(url=return_url, host=request.get_host()):
-                return redirect(return_url)
-            else:
-                return redirect(self.get_return_url(obj))
-=======
             return_url = form.cleaned_data.get('return_url')
             if return_url is not None and is_safe_url(url=return_url, host=request.get_host()):
                 return redirect(return_url)
             else:
                 return redirect(self.get_return_url(request, obj))
->>>>>>> f9a33bfc
 
         return render(request, self.template_name, {
             'obj': obj,
