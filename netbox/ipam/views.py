--- conflicted
+++ resolved
@@ -575,10 +575,6 @@
     permission_required = 'ipam.change_ipaddress'
     model = IPAddress
     form_class = forms.IPAddressForm
-<<<<<<< HEAD
-    fields_initial = ['address', 'vrf', 'return_url']
-=======
->>>>>>> f9a33bfc
     template_name = 'ipam/ipaddress_edit.html'
     default_return_url = 'ipam:ipaddress_list'
 
