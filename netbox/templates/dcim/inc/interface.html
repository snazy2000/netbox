<tr class="interface{% if iface.connection and not iface.connection.connection_status %} info{% endif %}">
    {% if selectable and perms.dcim.change_interface or perms.dcim.delete_interface %}
        <td class="pk">
            <input name="pk" type="checkbox" value="{{ iface.pk }}" />
        </td>
    {% endif %}
    <td>
        <i class="fa fa-fw fa-{{ icon|default:"exchange" }}"></i> <span title="{{ iface.get_form_factor_display }}">{{ iface.name }}</span>
        {% if iface.lag %}
            <span class="label label-primary">{{ iface.lag.name }}</span>
        {% endif %}
        {% if iface.description %}
            <i class="fa fa-fw fa-comment-o" title="{{ iface.description }}"></i>
        {% endif %}
        {% if iface.is_lag %}
            <br /><small class="text-muted">{{ iface.member_interfaces.all|join:", "|default:"No members" }}</small>
        {% endif %}
    </td>
    {% if iface.is_lag %}
        <td colspan="2" class="text-muted">LAG interface</td>
    {% elif iface.is_virtual %}
        <td colspan="2" class="text-muted">Virtual interface</td>
    {% elif iface.connection %}
        {% with iface.connected_interface as connected_iface %}
            <td>
                <a href="{% url 'dcim:device' pk=connected_iface.device.pk %}">{{ connected_iface.device }}</a>
            </td>
            <td>
                <span title="{{ connected_iface.get_form_factor_display }}">{{ connected_iface }}</span>
            </td>
        {% endwith %}
    {% elif iface.circuit_termination %}
        {% with iface.circuit_termination.get_peer_termination as peer_termination %}
            <td colspan="2">
                <i class="fa fa-fw fa-globe" title="Circuit"></i>
                {% if peer_termination %}
                    {% if peer_termination.interface %}
                        <a href="{% url 'dcim:device' pk=peer_termination.interface.device.pk %}">{{ peer_termination.interface.device }}</a>
                        (<a href="{% url 'dcim:site' slug=peer_termination.site.slug %}">{{ peer_termination.site }}</a>)
                    {% else %}
                        <a href="{% url 'dcim:site' slug=peer_termination.site.slug %}">{{ peer_termination.site }}</a>
                    {% endif %}
                    via
                {% endif %}
                <a href="{% url 'circuits:circuit' pk=iface.circuit_termination.circuit_id %}">{{ iface.circuit_termination.circuit }}</a>
            </td>
        {% endwith %}
    {% else %}
        <td colspan="2">
            <span class="text-muted">Not connected</span>
        </td>
    {% endif %}
    <td colspan="2" class="text-right">
        {% if show_graphs %}
            {% if iface.circuit_termination or iface.connection %}
                <button type="button" class="btn btn-primary btn-xs" data-toggle="modal" data-target="#graphs_modal" data-obj="{{ device.name }} - {{ iface.name }}" data-url="{% url 'dcim-api:interface_graphs' pk=iface.pk %}" title="Show graphs">
                    <i class="glyphicon glyphicon-signal" aria-hidden="true"></i>
                </button>
            {% endif %}
        {% endif %}
        {% if perms.ipam.add_ipaddress %}
<<<<<<< HEAD
            <a href="{% url 'dcim:ipaddress_assign' pk=device.pk %}?interface={{ iface.pk }}" class="btn btn-xs btn-primary">
                <span class="glyphicon glyphicon-plus" aria-hidden="true"></span>
=======
            <a href="{% url 'dcim:ipaddress_assign' pk=device.pk %}?interface={{ iface.pk }}" class="btn btn-xs btn-success" title="Assign IP address">
                <i class="glyphicon glyphicon-plus" aria-hidden="true"></i>
>>>>>>> d5c3f9e7
            </a>
        {% endif %}
        {% if perms.dcim.change_interface %}
            {% if not iface.is_virtual %}
                {% if iface.connection %}
                    {% if iface.connection.connection_status %}
                        <a href="#" class="btn btn-warning btn-xs interface-toggle connected" data="{{ iface.connection.pk }}" title="Mark planned">
                            <i class="glyphicon glyphicon-ban-circle" aria-hidden="true"></i>
                        </a>
                    {% else %}
                        <a href="#" class="btn btn-success btn-xs interface-toggle" data="{{ iface.connection.pk }}" title="Mark connected">
                            <i class="fa fa-plug" aria-hidden="true"></i>
                        </a>
                    {% endif %}
<<<<<<< HEAD
                    <a href="{% url 'dcim:interfaceconnection_delete' pk=iface.connection.pk %}?device={{ device.pk }}" class="btn btn-danger btn-xs" title="Delete connection">
=======
                    <a href="{% url 'dcim:interfaceconnection_delete' pk=iface.connection.pk %}?device={{ device.pk }}" class="btn btn-danger btn-xs" title="Disconnect">
>>>>>>> d5c3f9e7
                        <i class="glyphicon glyphicon-resize-full" aria-hidden="true"></i>
                    </a>
                {% elif iface.circuit_termination and perms.circuits.change_circuittermination %}
                    <button class="btn btn-warning btn-xs interface-toggle connected" disabled="disabled" title="Circuits cannot be marked as planned or connected">
                        <i class="glyphicon glyphicon-ban-circle" aria-hidden="true"></i>
                    </button>
                    <a href="{% url 'circuits:circuittermination_edit' pk=iface.circuit_termination.pk %}" class="btn btn-danger btn-xs" title="Edit circuit termination">
                        <i class="glyphicon glyphicon-resize-full" aria-hidden="true"></i>
                    </a>
                {% else %}
                    <a href="{% url 'dcim:interfaceconnection_add' pk=device.pk %}?interface_a={{ iface.pk }}" class="btn btn-success btn-xs" title="Connect">
                        <i class="glyphicon glyphicon-resize-small" aria-hidden="true"></i>
                    </a>
                {% endif %}
            {% endif %}
            <a href="{% url 'dcim:interface_edit' pk=iface.pk %}" class="btn btn-info btn-xs" title="Edit interface">
                <i class="glyphicon glyphicon-pencil" aria-hidden="true"></i>
            </a>
        {% endif %}
        {% if perms.dcim.delete_interface %}
            {% if iface.connection or iface.circuit_termination %}
                <button class="btn btn-danger btn-xs" disabled="disabled">
                    <i class="glyphicon glyphicon-trash" aria-hidden="true"></i>
                </button>
            {% else %}
                <a href="{% url 'dcim:interface_delete' pk=iface.pk %}" class="btn btn-danger btn-xs" title="Delete interface">
                    <i class="glyphicon glyphicon-trash" aria-hidden="true"></i>
                </a>
            {% endif %}
        {% endif %}
    </td>
</tr>
<<<<<<< HEAD
{% if ip_addresses %}
    {% for ip in ip_addresses %}
        {% if ip.interface_id == iface.id %}
        <tr style="background: #eff">
            <td></td>
            <td><a href="{% url 'ipam:ipaddress' pk=ip.pk %}">{{ ip }}</a></td>
            <td>{{ ip.vrf|default:"Global" }}</td>
            <td>{% if device.primary_ip4 == ip or device.primary_ip6 == ip %}
                    <span class="label label-success">Primary</span>
                {% endif %}
            </td>
          <td colspan="2">{{ ip.description }}</td>
        </tr>
        {% endif %}
    {% endfor %}
{% endif %}
=======
{% for ip in iface.ip_addresses.all %}
    <tr class="ipaddress">
        {% if selectable and perms.dcim.change_interface or perms.dcim.delete_interface %}
            <td></td>
        {% endif %}
        <td colspan="2">
            <a href="{% url 'ipam:ipaddress' pk=ip.pk %}">{{ ip }}</a>
            {% if ip.description %}
                <i class="fa fa-fw fa-comment-o" title="{{ ip.description }}"></i>
            {% endif %}
            {% if device.primary_ip4 == ip or device.primary_ip6 == ip %}
                <span class="label label-success">Primary</span>
            {% endif %}
        </td>
        <td class="text-right">
            {% if ip.vrf %}
                <a href="{% url 'ipam:vrf' pk=ip.vrf.pk %}">{{ ip.vrf }}</a>
            {% else %}
                <span class="text-muted">Global</span>
            {% endif %}
        </td>
        <td>
            <span class="label label-{{ ip.get_status_class }}">{{ ip.get_status_display }}</span>
        </td>
        <td class="text-right">
            {% if perms.ipam.edit_ipaddress %}
                <a href="{% url 'ipam:ipaddress_edit' pk=ip.pk %}?return_url={{ device.get_absolute_url }}" class="btn btn-info btn-xs">
                    <i class="glyphicon glyphicon-pencil" aria-hidden="true" title="Edit IP address"></i>
                </a>
            {% endif %}
            {% if perms.ipam.delete_ipaddress %}
                <a href="{% url 'ipam:ipaddress_delete' pk=ip.pk %}?return_url={{ device.get_absolute_url }}" class="btn btn-danger btn-xs">
                    <i class="glyphicon glyphicon-trash" aria-hidden="true" title="Delete IP address"></i>
                </a>
            {% endif %}
        </td>
    </tr>
{% endfor %}
>>>>>>> d5c3f9e7
<|MERGE_RESOLUTION|>--- conflicted
+++ resolved
@@ -59,13 +59,8 @@
             {% endif %}
         {% endif %}
         {% if perms.ipam.add_ipaddress %}
-<<<<<<< HEAD
-            <a href="{% url 'dcim:ipaddress_assign' pk=device.pk %}?interface={{ iface.pk }}" class="btn btn-xs btn-primary">
-                <span class="glyphicon glyphicon-plus" aria-hidden="true"></span>
-=======
             <a href="{% url 'dcim:ipaddress_assign' pk=device.pk %}?interface={{ iface.pk }}" class="btn btn-xs btn-success" title="Assign IP address">
                 <i class="glyphicon glyphicon-plus" aria-hidden="true"></i>
->>>>>>> d5c3f9e7
             </a>
         {% endif %}
         {% if perms.dcim.change_interface %}
@@ -80,11 +75,7 @@
                             <i class="fa fa-plug" aria-hidden="true"></i>
                         </a>
                     {% endif %}
-<<<<<<< HEAD
-                    <a href="{% url 'dcim:interfaceconnection_delete' pk=iface.connection.pk %}?device={{ device.pk }}" class="btn btn-danger btn-xs" title="Delete connection">
-=======
                     <a href="{% url 'dcim:interfaceconnection_delete' pk=iface.connection.pk %}?device={{ device.pk }}" class="btn btn-danger btn-xs" title="Disconnect">
->>>>>>> d5c3f9e7
                         <i class="glyphicon glyphicon-resize-full" aria-hidden="true"></i>
                     </a>
                 {% elif iface.circuit_termination and perms.circuits.change_circuittermination %}
@@ -117,24 +108,6 @@
         {% endif %}
     </td>
 </tr>
-<<<<<<< HEAD
-{% if ip_addresses %}
-    {% for ip in ip_addresses %}
-        {% if ip.interface_id == iface.id %}
-        <tr style="background: #eff">
-            <td></td>
-            <td><a href="{% url 'ipam:ipaddress' pk=ip.pk %}">{{ ip }}</a></td>
-            <td>{{ ip.vrf|default:"Global" }}</td>
-            <td>{% if device.primary_ip4 == ip or device.primary_ip6 == ip %}
-                    <span class="label label-success">Primary</span>
-                {% endif %}
-            </td>
-          <td colspan="2">{{ ip.description }}</td>
-        </tr>
-        {% endif %}
-    {% endfor %}
-{% endif %}
-=======
 {% for ip in iface.ip_addresses.all %}
     <tr class="ipaddress">
         {% if selectable and perms.dcim.change_interface or perms.dcim.delete_interface %}
@@ -172,5 +145,4 @@
             {% endif %}
         </td>
     </tr>
-{% endfor %}
->>>>>>> d5c3f9e7
+{% endfor %}