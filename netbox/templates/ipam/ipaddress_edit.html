--- conflicted
+++ resolved
@@ -9,9 +9,6 @@
 {% endblock %}
 
 {% block form %}
-    {% for field in form.hidden_fields %}
-        {{ field }}
-    {% endfor %}
     <div class="panel panel-default">
         <div class="panel-heading"><strong>IP Address</strong></div>
         <div class="panel-body">
@@ -19,30 +16,6 @@
             {% render_field form.vrf %}
             {% render_field form.tenant %}
             {% render_field form.status %}
-<<<<<<< HEAD
-            {% if obj.pk %}
-                <div class="form-group">
-                    <label class="col-md-3 control-label">Device</label>
-                    <div class="col-md-9">
-                        <p class="form-control-static">
-                            {% if obj.interface %}
-                                <a href="{% url 'dcim:device' pk=obj.interface.device.pk %}">{{ obj.interface.device }}</a>
-                                <a href="{% url 'ipam:ipaddress_remove' pk=obj.pk %}" class="btn btn-xs btn-danger"><i class="glyphicon glyphicon-remove"></i> Remove</a>
-                            {% else %}
-                                <span class="text-muted">None</span>
-                                {% if obj.pk %}
-                                    <a href="{% url 'ipam:ipaddress_assign' pk=obj.pk %}" class="btn btn-xs btn-primary"><i class="glyphicon glyphicon-plus"></i> Assign</a>
-                                {% endif %}
-                            {% endif %}
-                        </p>
-                    </div>
-                </div>
-                {% if obj.interface %}
-                    {% render_field form.interface %}
-                {% endif %}
-            {% endif %}
-=======
->>>>>>> f9a33bfc
             {% render_field form.description %}
         </div>
     </div>
